--- conflicted
+++ resolved
@@ -39,12 +39,8 @@
         cutoff_upper=args["cutoff_upper"],
         max_z=args["max_z"],
         max_num_neighbors=args["max_num_neighbors"],
-<<<<<<< HEAD
         box_vecs=torch.tensor(args["box_vecs"], dtype=dtype) if args["box_vecs"] is not None else None,
-        dtype=dtype
-=======
         dtype=dtype,
->>>>>>> be6a2142
     )
 
     # representation network
@@ -289,42 +285,34 @@
         s: Optional[Tensor] = None,
         extra_args: Optional[Dict[str, Tensor]] = None,
     ) -> Tuple[Tensor, Optional[Tensor]]:
-<<<<<<< HEAD
-        """Compute the output of the model.
+        """
+        Compute the output of the model.
+
         This function optionally supports periodic boundary conditions with
         arbitrary triclinic boxes.  The box vectors `a`, `b`, and `c` must satisfy
         certain requirements:
 
-        `a[1] = a[2] = b[2] = 0`
-        `a[0] >= 2*cutoff, b[1] >= 2*cutoff, c[2] >= 2*cutoff`
-        `a[0] >= 2*b[0]`
-        `a[0] >= 2*c[0]`
-        `b[1] >= 2*c[1]`
+        .. code:: python
+
+           a[1] = a[2] = b[2] = 0
+           a[0] >= 2*cutoff, b[1] >= 2*cutoff, c[2] >= 2*cutoff
+           a[0] >= 2*b[0]
+           a[0] >= 2*c[0]
+           b[1] >= 2*c[1]
+
 
         These requirements correspond to a particular rotation of the system and
         reduced form of the vectors, as well as the requirement that the cutoff be
         no larger than half the box width.
 
         Args:
-            z (Tensor): Atomic numbers of the atoms in the molecule. Shape (N,).
-            pos (Tensor): Atomic positions in the molecule. Shape (N, 3).
-            batch (Tensor, optional): Batch indices for the atoms in the molecule. Shape (N,).
+            z (Tensor): Atomic numbers of the atoms in the molecule. Shape: (N,).
+    	    pos (Tensor): Atomic positions in the molecule. Shape: (N, 3).
+    	    batch (Tensor, optional): Batch indices for the atoms in the molecule. Shape: (N,).
             box (Tensor, optional): Box vectors. Shape (3, 3).
             The vectors defining the periodic box.  This must have shape `(3, 3)`,
             where `box_vectors[0] = a`, `box_vectors[1] = b`, and `box_vectors[2] = c`.
             If this is omitted, periodic boundary conditions are not applied.
-            q (Tensor, optional): Atomic charges in the molecule. Shape (N,).
-            s (Tensor, optional): Atomic spins in the molecule. Shape (N,).
-            extra_args (Dict[str, Tensor], optional): Extra arguments to pass to the prior model.
-=======
->>>>>>> be6a2142
-        """
-        Compute the output of the model.
-
-        Args:
-            z (Tensor): Atomic numbers of the atoms in the molecule. Shape: (N,).
-    	    pos (Tensor): Atomic positions in the molecule. Shape: (N, 3).
-    	    batch (Tensor, optional): Batch indices for the atoms in the molecule. Shape: (N,).
     	    q (Tensor, optional): Atomic charges in the molecule. Shape: (N,).
     	    s (Tensor, optional): Atomic spins in the molecule. Shape: (N,).
     	    extra_args (Dict[str, Tensor], optional): Extra arguments to pass to the prior model.
